--- conflicted
+++ resolved
@@ -3,10 +3,7 @@
 Maintainer: Michal Bukovsky <michal.bukovsky@firma.seznam.cz>
 Build-Depends: debhelper (>= 9~), meson, pkg-config,
                dh-autoreconf, git, libtbb-dev, zlib1g-dev,
-<<<<<<< HEAD
                libreadline-dev,
-=======
->>>>>>> d3112f20
                libboost-dev,
                libboost-thread-dev,
                libboost-system-dev
@@ -21,4 +18,4 @@
          libboost-thread-dev,
          libboost-system-dev
 Description:
- Memcache client library.+ Memcache client library.
