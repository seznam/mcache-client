--- conflicted
+++ resolved
@@ -141,7 +141,6 @@
     const uint64_t cas;   //!< retrieval commands cas attribute
 
 protected:
-<<<<<<< HEAD
     std::size_t bytes;    //!< expected response body size
 
     /** The callback for setting the body */
@@ -154,13 +153,6 @@
                                  const std::string &data) {
         body = data;
     }
-=======
-    // hide useless accessor
-    using single_response_t::data;
-
-    std::size_t bytes;       //!< expected response body size
-    std::size_t footer_size; //!< size of usless footer in txt proto
->>>>>>> 5621a014
 };
 
 // TODO(burlog): add support for multi-get
