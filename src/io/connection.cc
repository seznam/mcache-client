--- conflicted
+++ resolved
@@ -55,9 +55,6 @@
     return std::make_pair(parts[0], parts[1]);
 }
 
-<<<<<<< HEAD
-} // namespace
-=======
 /** Dumps buffer data and escape nonprinable characters.
  */
 std::string dump(const asio::streambuf &buf) {
@@ -65,8 +62,7 @@
     return log::escape(result);
 }
 
-} // namespace 
->>>>>>> 5621a014
+} // namespace
 
 namespace udp {
 } // namespace udp
